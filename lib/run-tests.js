'use strict';

const runCLI = require('jest').runCLI;
const BbPromise = require('bluebird');
const { setEnv } = require('./utils');

const runTests = (serverless, options, conf) =>
  new BbPromise((resolve, reject) => {
    const functionName = options.function;
    const allFunctions = serverless.service.getAllFunctions();
    const config = Object.assign({ testEnvironment: 'node' }, conf);

    const vars = new serverless.classes.Variables(serverless);
    vars.populateService(options);
    allFunctions.forEach(name => setEnv(serverless, name));

    if (functionName) {
      if (allFunctions.indexOf(functionName) >= 0) {
        setEnv(serverless, functionName);
        Object.assign(config, { testRegex: `${functionName}\\.test\\.js$` });
      } else {
        return reject(`Function "${functionName}" not found`);
      }
    } else {
      const functionsRegex = allFunctions.map(name => `${name}\\.test\\.js$`).join('|');
      Object.assign(config, { testRegex: functionsRegex });
    }

<<<<<<< HEAD
  return runCLI({ config },
    serverless.config.servicePath,
    (result) => {
      if (result.success) {
        resolve(result);
      } else {
        reject(result);
      }
    });
});
=======
    // eslint-disable-next-line dot-notation
    process.env['SERVERLESS_TEST_ROOT'] = serverless.config.servicePath;

    return runCLI(config, [serverless.config.servicePath])
      .then((...success) => resolve(...success))
      .catch(e => reject(e));
  });
>>>>>>> f98b1e74

module.exports = runTests;<|MERGE_RESOLUTION|>--- conflicted
+++ resolved
@@ -26,25 +26,18 @@
       Object.assign(config, { testRegex: functionsRegex });
     }
 
-<<<<<<< HEAD
-  return runCLI({ config },
-    serverless.config.servicePath,
-    (result) => {
-      if (result.success) {
-        resolve(result);
-      } else {
-        reject(result);
-      }
-    });
-});
-=======
     // eslint-disable-next-line dot-notation
     process.env['SERVERLESS_TEST_ROOT'] = serverless.config.servicePath;
 
     return runCLI(config, [serverless.config.servicePath])
-      .then((...success) => resolve(...success))
+      .then((output) => {
+        if (output.results.success) {
+          resolve(output);
+        } else {
+          reject(output.results);
+        }
+      })
       .catch(e => reject(e));
   });
->>>>>>> f98b1e74
 
 module.exports = runTests;