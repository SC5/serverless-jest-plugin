--- conflicted
+++ resolved
@@ -84,7 +84,6 @@
       'create:test:test': () =>
         BbPromise.bind(this).then(() => createTest(this.serverless, this.options)),
       'invoke:test:test': () =>
-<<<<<<< HEAD
         BbPromise.bind(this)
           .then(() => runTests(this.serverless, this.options, this.config))
           .catch((err) => {
@@ -95,9 +94,6 @@
             // Not sure what this is
             throw err;
           }),
-=======
-        BbPromise.bind(this).then(() => runTests(this.serverless, this.options, this.config)),
->>>>>>> f98b1e74
       'create:function:create': () =>
         BbPromise.bind(this)
           .then(() => createFunction(this.serverless, this.options))
